# LatentSync: Audio Conditioned Latent Diffusion Models for Lip Sync

<div align="center">

[![arXiv](https://img.shields.io/badge/arXiv_paper-2412.09262-b31b1b)](https://arxiv.org/abs/2412.09262)
[![arXiv](https://img.shields.io/badge/%F0%9F%A4%97%20space-HuggingFace-yellow)](https://huggingface.co/spaces/fffiloni/LatentSync)
<a href="https://replicate.com/lucataco/latentsync"><img src="https://replicate.com/lucataco/latentsync/badge" alt="Replicate"></a>

</div>

## 📖 Abstract

We present *LatentSync*, an end-to-end lip sync framework based on audio conditioned latent diffusion models without any intermediate motion representation, diverging from previous diffusion-based lip sync methods based on pixel space diffusion or two-stage generation. Our framework can leverage the powerful capabilities of Stable Diffusion to directly model complex audio-visual correlations. Additionally, we found that the diffusion-based lip sync methods exhibit inferior temporal consistency due to the inconsistency in the diffusion process across different frames. We propose *Temporal REPresentation Alignment (TREPA)* to enhance temporal consistency while preserving lip-sync accuracy. TREPA uses temporal representations extracted by large-scale self-supervised video models to align the generated frames with the ground truth frames.

## 🏗️ Framework

<p align="center">
<img src="assets/framework.png" width=100%>
<p>

LatentSync uses the [Whisper](https://github.com/openai/whisper) to convert melspectrogram into audio embeddings, which are then integrated into the U-Net via cross-attention layers. The reference and masked frames are channel-wise concatenated with noised latents as the input of U-Net. In the training process, we use a one-step method to get estimated clean latents from predicted noises, which are then decoded to obtain the estimated clean frames. The TREPA, [LPIPS](https://arxiv.org/abs/1801.03924) and [SyncNet](https://www.robots.ox.ac.uk/~vgg/publications/2016/Chung16a/chung16a.pdf) losses are added in the pixel space.

## 🎬 Demo

<table class="center">
  <tr style="font-weight: bolder;text-align:center;">
        <td width="50%"><b>Original video</b></td>
        <td width="50%"><b>Lip-synced video</b></td>
  </tr>
  <tr>
    <td>
      <video src=https://github.com/user-attachments/assets/ff3a84da-dc9b-498a-950f-5c54f58dd5c5 controls preload></video>
    </td>
    <td>
      <video src=https://github.com/user-attachments/assets/150e00fd-381e-4421-a478-a9ea3d1212a8 controls preload></video>
    </td>
  </tr>
  <tr>
    <td>
      <video src=https://github.com/user-attachments/assets/32c830a9-4d7d-4044-9b33-b184d8e11010 controls preload></video>
    </td>
    <td>
      <video src=https://github.com/user-attachments/assets/84e4fe9d-b108-44a4-8712-13a012348145 controls preload></video>
    </td>
  </tr>
  <tr>
    <td>
      <video src=https://github.com/user-attachments/assets/7510a448-255a-44ee-b093-a1b98bd3961d controls preload></video>
    </td>
    <td>
      <video src=https://github.com/user-attachments/assets/6150c453-c559-4ae0-bb00-c565f135ff41 controls preload></video>
    </td>
  </tr>
  <tr>
    <td width=300px>
      <video src=https://github.com/user-attachments/assets/0f7f9845-68b2-4165-bd08-c7bbe01a0e52 controls preload></video>
    </td>
    <td width=300px>
      <video src=https://github.com/user-attachments/assets/c34fe89d-0c09-4de3-8601-3d01229a69e3 controls preload></video>
    </td>
  </tr>
  <tr>
    <td>
      <video src=https://github.com/user-attachments/assets/7ce04d50-d39f-4154-932a-ec3a590a8f64 controls preload></video>
    </td>
    <td>
      <video src=https://github.com/user-attachments/assets/70bde520-42fa-4a0e-b66c-d3040ae5e065 controls preload></video>
    </td>
  </tr>
</table>

(Photorealistic videos are filmed by contracted models, and anime videos are from [VASA-1](https://www.microsoft.com/en-us/research/project/vasa-1/) and [EMO](https://humanaigc.github.io/emote-portrait-alive/))

## 📑 Open-source Plan

- [x] Inference code and checkpoints
- [x] Data processing pipeline
- [x] Training code

## 🔧 Setting up the Environment

  Give unrestricted script access to powershell so venv can work:

- Open an administrator powershell window
- Type `Set-ExecutionPolicy Unrestricted` and answer A
- Close admin powershell window

Install the required packages and download the checkpoints via:

~~```bash~~
source setup_env.sh
~~```~~

powershell run with `1、install-uv-qinglong.ps1` (right click then choose `use powershell run`) auto install in one-clik

If the download is successful, the checkpoints should appear as follows:

```
./checkpoints/
|-- latentsync_unet.pt
|-- latentsync_syncnet.pt
|-- whisper
|   `-- tiny.pt
|-- auxiliary
|   |-- 2DFAN4-cd938726ad.zip
|   |-- i3d_torchscript.pt
|   |-- koniq_pretrained.pkl
|   |-- s3fd-619a316812.pth
|   |-- sfd_face.pth
|   |-- syncnet_v2.model
|   |-- vgg16-397923af.pth
|   `-- vit_g_hybrid_pt_1200e_ssv2_ft.pth
```

These already include all the checkpoints required for latentsync training and inference. If you just want to try inference, you only need to download `latentsync_unet.pt` and `tiny.pt` from our [HuggingFace repo](https://huggingface.co/ByteDance/LatentSync)

## 🚀 Inference

<<<<<<< HEAD
There are two ways to perform inference, and both require 6.5 GB of VRAM.

### 1. Gradio App

Run the Gradio app for inference:

```bash
python gradio_app.py
```

### 2. Command Line Interface

Run the script for inference:
=======
### 1. Gradio App

Run the Gradio app for inference, which requires about 6.5 GB GPU memory.

~~```bash~~
python gradio_app.py
~~```~~

powershell run with `2、run_gui.ps1` (right click then choose `use powershell run`)

### 2. Command Line Interface

Run the script for inference, which requires about 6.5 GB GPU memory.
>>>>>>> e7af9565

```bash
./inference.sh
```

You can change the parameters `inference_steps` and `guidance_scale` to see more results.

## 🔄 Data Processing Pipeline

The complete data processing pipeline includes the following steps:

1. Remove the broken video files.
2. Resample the video FPS to 25, and resample the audio to 16000 Hz.
3. Scene detect via [PySceneDetect](https://github.com/Breakthrough/PySceneDetect).
4. Split each video into 5-10 second segments.
5. Remove videos where the face is smaller than 256 $\times$ 256, as well as videos with more than one face.
6. Affine transform the faces according to the landmarks detected by [face-alignment](https://github.com/1adrianb/face-alignment), then resize to 256 $\times$ 256.
7. Remove videos with [sync confidence score](https://www.robots.ox.ac.uk/~vgg/publications/2016/Chung16a/chung16a.pdf) lower than 3, and adjust the audio-visual offset to 0.
8. Calculate [hyperIQA](https://openaccess.thecvf.com/content_CVPR_2020/papers/Su_Blindly_Assess_Image_Quality_in_the_Wild_Guided_by_a_CVPR_2020_paper.pdf) score, and remove videos with scores lower than 40.

Run the script to execute the data processing pipeline:

```bash
./data_processing_pipeline.sh
```

You can change the parameter `input_dir` in the script to specify the data directory to be processed. The processed data will be saved in the `high_visual_quality` directory. Each step will generate a new directory to prevent the need to redo the entire pipeline in case the process is interrupted by an unexpected error.

## 🏋️‍♂️ Training U-Net

Before training, you must process the data as described above and download all the checkpoints. We released a pretrained SyncNet with 94% accuracy on the VoxCeleb2 dataset for the supervision of U-Net training. Note that this SyncNet is trained on affine transformed videos, so when using or evaluating this SyncNet, you need to perform affine transformation on the video first (the code of affine transformation is included in the data processing pipeline).

If all the preparations are complete, you can train the U-Net with the following script:

```bash
./train_unet.sh
```

You should change the parameters in U-Net config file to specify the data directory, checkpoint save path, and other training hyperparameters.

## 🏋️‍♂️ Training SyncNet

In case you want to train SyncNet on your own datasets, you can run the following script. The data processing pipeline for SyncNet is the same as U-Net. 

```bash
./train_syncnet.sh
```

After `validations_steps` training, the loss charts will be saved in `train_output_dir`. They contain both the training and validation loss.

## 📊 Evaluation

You can evaluate the [sync confidence score](https://www.robots.ox.ac.uk/~vgg/publications/2016/Chung16a/chung16a.pdf) of a generated video by running the following script:

```bash
./eval/eval_sync_conf.sh
```

You can evaluate the accuracy of SyncNet on a dataset by running the following script:

```bash
./eval/eval_syncnet_acc.sh
```

## 🙏 Acknowledgement

- Our code is built on [AnimateDiff](https://github.com/guoyww/AnimateDiff). 
- Some code are borrowed from [MuseTalk](https://github.com/TMElyralab/MuseTalk), [StyleSync](https://github.com/guanjz20/StyleSync), [SyncNet](https://github.com/joonson/syncnet_python), [Wav2Lip](https://github.com/Rudrabha/Wav2Lip).

Thanks for their generous contributions to the open-source community.<|MERGE_RESOLUTION|>--- conflicted
+++ resolved
@@ -116,21 +116,6 @@
 
 ## 🚀 Inference
 
-<<<<<<< HEAD
-There are two ways to perform inference, and both require 6.5 GB of VRAM.
-
-### 1. Gradio App
-
-Run the Gradio app for inference:
-
-```bash
-python gradio_app.py
-```
-
-### 2. Command Line Interface
-
-Run the script for inference:
-=======
 ### 1. Gradio App
 
 Run the Gradio app for inference, which requires about 6.5 GB GPU memory.
@@ -144,7 +129,6 @@
 ### 2. Command Line Interface
 
 Run the script for inference, which requires about 6.5 GB GPU memory.
->>>>>>> e7af9565
 
 ```bash
 ./inference.sh
